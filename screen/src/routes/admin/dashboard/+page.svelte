--- conflicted
+++ resolved
@@ -9,14 +9,10 @@
     let calendars: Array<any> = [];
     let error: string = '';
 
-    // Fetch movie and comments data on page load
+    // Fetch calendar, movie and comments data on page load
     onMount(async () => {
         try {
-<<<<<<< HEAD
             const response = await fetch('/api/calendar/all');
-=======
-            const response = await fetch(`${apiBaseUrl}/movie/all`);
->>>>>>> 917f8694
             const data = await response.json();
 
             if (data.success) {
@@ -30,11 +26,7 @@
         }
 
         try {
-<<<<<<< HEAD
             const response = await fetch('/api/movie/all');
-=======
-            const response = await fetch(`${apiBaseUrl}/comments`);
->>>>>>> 917f8694
             const data = await response.json();
 
             if (data.success) {
@@ -48,11 +40,7 @@
         }
 
         try {
-<<<<<<< HEAD
             const response = await fetch('/api/comments');
-=======
-            const response = await fetch(`${apiBaseUrl}/calendar/all`);
->>>>>>> 917f8694
             const data = await response.json();
 
             if (data.success) {
